/*---------------------------------------------------------
 * Copyright (C) Microsoft Corporation. All rights reserved.
 * Licensed under the MIT License. See License.txt in the project root for license information.
 *--------------------------------------------------------*/

'use strict';

import cp = require('child_process');
import fs = require('fs');
import path = require('path');
import { SemVer } from 'semver';
import vscode = require('vscode');
import { getLanguageServerToolPath } from './goLanguageServer';
import { envPath, getToolFromToolPath } from './goPath';
import { hideGoStatus, outputChannel, showGoStatus } from './goStatus';
import {
	containsString,
	containsTool,
	disableModulesForWildcard,
	getConfiguredTools,
	getImportPath,
	getImportPathWithVersion,
	getTool,
	hasModSuffix,
	isGocode,
	Tool
} from './goTools';
import {
	getBinPath,
	getCurrentGoPath,
	getGoConfig,
	getGoVersion,
	getTempFilePath,
	getToolsGopath,
	GoVersion,
	resolvePath
} from './util';

// declinedUpdates tracks the tools that the user has declined to update.
const declinedUpdates: Tool[] = [];

// declinedUpdates tracks the tools that the user has declined to install.
const declinedInstalls: Tool[] = [];

export async function installAllTools(updateExistingToolsOnly: boolean = false) {
	const goVersion = await getGoVersion();
	let allTools = getConfiguredTools(goVersion);

	// exclude tools replaced by alternateTools.
	const alternateTools: { [key: string]: string } = getGoConfig().get('alternateTools');
	allTools = allTools.filter((tool) => {
		return !alternateTools[tool.name];
	});

	// Update existing tools by finding all tools the user has already installed.
	if (updateExistingToolsOnly) {
		installTools(
			allTools.filter((tool) => {
				const toolPath = getBinPath(tool.name);
				return toolPath && path.isAbsolute(toolPath);
			}),
			goVersion
		);
		return;
	}

	// Otherwise, allow the user to select which tools to install or update.
	vscode.window
		.showQuickPick(
			allTools.map((x) => {
				const item: vscode.QuickPickItem = {
					label: x.name,
					description: x.description
				};
				return item;
			}),
			{
				canPickMany: true,
				placeHolder: 'Select the tools to install/update.'
			}
		)
		.then((selectedTools) => {
			if (!selectedTools) {
				return;
			}
			installTools(
				selectedTools.map((x) => getTool(x.label)),
				goVersion
			);
		});
}

/**
 * ToolAtVersion is a Tool with version annotation.
 * Lack of version implies the latest version
 */
export interface ToolAtVersion extends Tool {
	version?: SemVer;
}

/**
 * Installs given array of missing tools. If no input is given, the all tools are installed
 *
 * @param missing array of tool names and optionally, their versions to be installed.
 *                If a tool's version is not specified, it will install the latest.
 * @param goVersion version of Go that affects how to install the tool. (e.g. modules vs legacy GOPATH mode)
 */
export function installTools(missing: ToolAtVersion[], goVersion: GoVersion): Promise<void> {
	const goRuntimePath = getBinPath('go');
	if (!goRuntimePath) {
		vscode.window.showErrorMessage(
			`Failed to run "go get" to install the packages as the "go" binary cannot be found in either GOROOT(${process.env['GOROOT']}) or PATH(${envPath})`
		);
		return;
	}
	if (!missing) {
		return;
	}

	// http.proxy setting takes precedence over environment variables
	const httpProxy = vscode.workspace.getConfiguration('http', null).get('proxy');
	let envForTools = Object.assign({}, process.env);
	if (httpProxy) {
		envForTools = Object.assign({}, process.env, {
			http_proxy: httpProxy,
			HTTP_PROXY: httpProxy,
			https_proxy: httpProxy,
			HTTPS_PROXY: httpProxy
		});
	}

	outputChannel.show();
	outputChannel.clear();

	// If the go.toolsGopath is set, use its value as the GOPATH for the "go get" child process.
	// Else use the Current Gopath
	let toolsGopath = getToolsGopath();
	if (toolsGopath) {
		// User has explicitly chosen to use toolsGopath, so ignore GOBIN
		envForTools['GOBIN'] = '';
		outputChannel.appendLine(`Using the value ${toolsGopath} from the go.toolsGopath setting.`);
	} else {
		toolsGopath = getCurrentGoPath();
		outputChannel.appendLine(`go.toolsGopath setting is not set. Using GOPATH ${toolsGopath}`);
	}
	if (toolsGopath) {
		const paths = toolsGopath.split(path.delimiter);
		toolsGopath = paths[0];
		envForTools['GOPATH'] = toolsGopath;
	} else {
		const msg = 'Cannot install Go tools. Set either go.gopath or go.toolsGopath in settings.';
		vscode.window.showInformationMessage(msg, 'Open User Settings', 'Open Workspace Settings').then((selected) => {
			switch (selected) {
				case 'Open User Settings':
					vscode.commands.executeCommand('workbench.action.openGlobalSettings');
					break;
				case 'Open Workspace Settings':
					vscode.commands.executeCommand('workbench.action.openWorkspaceSettings');
					break;
			}
		});
		return;
	}

	let installingMsg = `Installing ${missing.length} ${missing.length > 1 ? 'tools' : 'tool'} at `;
	if (envForTools['GOBIN']) {
		installingMsg += `the configured GOBIN: ${envForTools['GOBIN']}`;
	} else {
		installingMsg += toolsGopath + path.sep + 'bin';
	}

	// If the user is on Go >= 1.11, tools should be installed with modules enabled.
	// This ensures that users get the latest tagged version, rather than master,
	// which may be unstable.
	let modulesOff = false;
	if (goVersion.lt('1.11')) {
		modulesOff = true;
	} else {
		installingMsg += ' in module mode.';
	}

	outputChannel.appendLine(installingMsg);
	missing.forEach((missingTool) => {
		let toolName = missingTool.name;
		if (missingTool.version) {
			toolName += '@' + missingTool.version;
		}
		outputChannel.appendLine('  ' + toolName);
	});

	outputChannel.appendLine(''); // Blank line for spacing.

	// Install tools in a temporary directory, to avoid altering go.mod files.
	const toolsTmpDir = fs.mkdtempSync(getTempFilePath('go-tools-'));

	return missing
		.reduce((res: Promise<string[]>, tool: ToolAtVersion) => {
			return res.then(
				(sofar) =>
					new Promise<string[]>((resolve, reject) => {
						// Disable modules for tools which are installed with the "..." wildcard.
						// TODO: ... will be supported in Go 1.13, so enable these tools to use modules then.
						const modulesOffForTool = modulesOff || disableModulesForWildcard(tool, goVersion);
						let tmpGoModFile: string;
						if (modulesOffForTool) {
							envForTools['GO111MODULE'] = 'off';
						} else {
							envForTools['GO111MODULE'] = 'on';
							// Write a temporary go.mod file to avoid version conflicts.
							tmpGoModFile = path.join(toolsTmpDir, 'go.mod');
							fs.writeFileSync(tmpGoModFile, 'module tools');
						}

						const opts = {
							env: envForTools,
							cwd: toolsTmpDir
						};
						const callback = (err: Error, stdout: string, stderr: string) => {
							// Make sure to delete the temporary go.mod file, if it exists.
							if (tmpGoModFile && fs.existsSync(tmpGoModFile)) {
								fs.unlinkSync(tmpGoModFile);
							}
							const importPath = getImportPathWithVersion(tool, tool.version, goVersion);
							if (err) {
								outputChannel.appendLine('Installing ' + importPath + ' FAILED');
								const failureReason = tool.name + ';;' + err + stdout.toString() + stderr.toString();
								resolve([...sofar, failureReason]);
							} else {
								outputChannel.appendLine('Installing ' + importPath + ' SUCCEEDED');
								resolve([...sofar, null]);
							}
						};

						let closeToolPromise = Promise.resolve(true);
						const toolBinPath = getBinPath(tool.name);
						if (path.isAbsolute(toolBinPath) && isGocode(tool)) {
							closeToolPromise = new Promise<boolean>((innerResolve) => {
								cp.execFile(toolBinPath, ['close'], {}, (err, stdout, stderr) => {
									if (stderr && stderr.indexOf(`rpc: can't find service Server.`) > -1) {
										outputChannel.appendLine(
											'Installing gocode aborted as existing process cannot be closed. Please kill the running process for gocode and try again.'
										);
										return innerResolve(false);
									}
									innerResolve(true);
								});
							});
						}

						closeToolPromise.then((success) => {
							if (!success) {
								resolve([...sofar, null]);
								return;
							}
							const args = ['get', '-v'];
							// Only get tools at master if we are not using modules.
							if (modulesOffForTool) {
								args.push('-u');
							}
							// Tools with a "mod" suffix should not be installed,
							// instead we run "go build -o" to rename them.
							if (hasModSuffix(tool)) {
								args.push('-d');
							}
							let importPath: string;
							if (modulesOffForTool) {
								importPath = getImportPath(tool, goVersion);
							} else {
								importPath = getImportPathWithVersion(tool, tool.version, goVersion);
							}
							args.push(importPath);
							cp.execFile(goRuntimePath, args, opts, (err, stdout, stderr) => {
								if (stderr.indexOf('unexpected directory layout:') > -1) {
									outputChannel.appendLine(
										`Installing ${importPath} failed with error "unexpected directory layout". Retrying...`
									);
									cp.execFile(goRuntimePath, args, opts, callback);
								} else if (!err && hasModSuffix(tool)) {
									const outputFile = path.join(
										toolsGopath,
										'bin',
										process.platform === 'win32' ? `${tool.name}.exe` : tool.name
									);
									cp.execFile(
										goRuntimePath,
										['build', '-o', outputFile, getImportPath(tool, goVersion)],
										opts,
										callback
									);
								} else {
									callback(err, stdout, stderr);
								}
							});
						});
					})
			);
		}, Promise.resolve([]))
		.then((res) => {
			outputChannel.appendLine(''); // Blank line for spacing
			const failures = res.filter((x) => x != null);
			if (failures.length === 0) {
				if (containsString(missing, 'gopls')) {
					outputChannel.appendLine('Reload VS Code window to use the Go language server');
				}
				outputChannel.appendLine('All tools successfully installed. You are ready to Go :).');
				return;
			}

			outputChannel.appendLine(failures.length + ' tools failed to install.\n');
			failures.forEach((failure) => {
				const reason = failure.split(';;');
				outputChannel.appendLine(reason[0] + ':');
				outputChannel.appendLine(reason[1]);
			});
		});
}

export async function promptForMissingTool(toolName: string) {
	const tool = getTool(toolName);

	// If user has declined to install this tool, don't prompt for it.
	if (containsTool(declinedInstalls, tool)) {
		return;
	}

	const goVersion = await getGoVersion();
	// Show error messages for outdated tools.
	if (goVersion.lt('1.9')) {
		let outdatedErrorMsg;
		switch (tool.name) {
			case 'golint':
				outdatedErrorMsg =
					'golint no longer supports go1.8 or below, update your settings to use golangci-lint as go.lintTool and install golangci-lint';
				break;
			case 'gotests':
				outdatedErrorMsg =
					'Generate unit tests feature is not supported as gotests tool needs go1.9 or higher.';
				break;
		}
		if (outdatedErrorMsg) {
			vscode.window.showInformationMessage(outdatedErrorMsg);
			return;
		}
	}
	const installOptions = ['Install'];
	let missing = await getMissingTools(goVersion);
	if (!containsTool(missing, tool)) {
		return;
	}
	missing = missing.filter((x) => x === tool || tool.isImportant);
	if (missing.length > 1) {
		// Offer the option to install all tools.
		installOptions.push('Install All');
	}
	const msg = `The "${tool.name}" command is not available. Run "go get -v ${getImportPath(
		tool,
		goVersion
	)}" to install.`;
	vscode.window.showInformationMessage(msg, ...installOptions).then((selected) => {
		switch (selected) {
			case 'Install':
				installTools([tool], goVersion);
				break;
			case 'Install All':
				installTools(missing, goVersion);
				hideGoStatus();
				break;
			default:
				// The user has declined to install this tool.
				declinedInstalls.push(tool);
				break;
		}
	});
}

export async function promptForUpdatingTool(toolName: string, newVersion?: SemVer) {
	const tool = getTool(toolName);
<<<<<<< HEAD
	const toolVersion = {...tool, version: newVersion}; // ToolWithVersion
=======
	const toolVersion = { ...tool, version: newVersion }; // ToolWithVersion
>>>>>>> 46dfb5a8

	// If user has declined to update, then don't prompt.
	if (containsTool(declinedUpdates, tool)) {
		return;
	}
	const goVersion = await getGoVersion();
	let updateMsg = `Your version of ${tool.name} appears to be out of date. Please update for an improved experience.`;
	const choices: string[] = ['Update'];
	if (toolName === `gopls`) {
		choices.push('Release Notes');
	}
	if (newVersion) {
		updateMsg = `New version of ${tool.name} (${newVersion}) is available. Please update for an improved experience.`;
	}
	vscode.window.showInformationMessage(updateMsg, ...choices).then((selected) => {
		switch (selected) {
			case 'Update':
				installTools([toolVersion], goVersion);
				break;
			case 'Release Notes':
				vscode.commands.executeCommand(
					'vscode.open',
					vscode.Uri.parse('https://github.com/golang/go/issues/33030#issuecomment-510151934')
				);
				break;
			default:
				declinedUpdates.push(tool);
				break;
		}
	});
}

export function updateGoPathGoRootFromConfig(): Promise<void> {
	const goroot = getGoConfig()['goroot'];
	if (goroot) {
		process.env['GOROOT'] = resolvePath(goroot);
	}

	if (process.env['GOPATH'] && process.env['GOROOT'] && process.env['GOPROXY']) {
		return Promise.resolve();
	}

	// If GOPATH is still not set, then use the one from `go env`
	const goRuntimePath = getBinPath('go');
	if (!goRuntimePath) {
		vscode.window.showErrorMessage(
			`Failed to run "go env" to find GOPATH as the "go" binary cannot be found in either GOROOT(${process.env['GOROOT']}) or PATH(${envPath})`
		);
		return;
	}
	const goRuntimeBasePath = path.dirname(goRuntimePath);

	// cgo and a few other Go tools expect Go binary to be in the path
	let pathEnvVar: string;
	if (process.env.hasOwnProperty('PATH')) {
		pathEnvVar = 'PATH';
	} else if (process.platform === 'win32' && process.env.hasOwnProperty('Path')) {
		pathEnvVar = 'Path';
	}
	if (
		goRuntimeBasePath &&
		pathEnvVar &&
		process.env[pathEnvVar] &&
		(<string>process.env[pathEnvVar]).split(path.delimiter).indexOf(goRuntimeBasePath) === -1
	) {
		// Place the goRuntimeBasePath to the front so tools use the same version of go.
		process.env[pathEnvVar] = goRuntimeBasePath + path.delimiter + process.env[pathEnvVar];
	}

	return new Promise<void>((resolve, reject) => {
		cp.execFile(goRuntimePath, ['env', 'GOPATH', 'GOROOT', 'GOPROXY'], (err, stdout, stderr) => {
			if (err) {
				return reject();
			}
			const envOutput = stdout.split('\n');
			if (!process.env['GOPATH'] && envOutput[0].trim()) {
				process.env['GOPATH'] = envOutput[0].trim();
			}
			if (!process.env['GOROOT'] && envOutput[1] && envOutput[1].trim()) {
				process.env['GOROOT'] = envOutput[1].trim();
			}
			if (!process.env['GOPROXY'] && envOutput[2] && envOutput[2].trim()) {
				process.env['GOPROXY'] = envOutput[2].trim();
			}
			return resolve();
		});
	});
}

let alreadyOfferedToInstallTools = false;

export async function offerToInstallTools() {
	if (alreadyOfferedToInstallTools) {
		return;
	}
	alreadyOfferedToInstallTools = true;

	const goVersion = await getGoVersion();
	let missing = await getMissingTools(goVersion);
	missing = missing.filter((x) => x.isImportant);
	if (missing.length > 0) {
		showGoStatus('Analysis Tools Missing', 'go.promptforinstall', 'Not all Go tools are available on the GOPATH');
		vscode.commands.registerCommand('go.promptforinstall', () => {
			const installItem = {
				title: 'Install',
				command() {
					hideGoStatus();
					installTools(missing, goVersion);
				}
			};
			const showItem = {
				title: 'Show',
				command() {
					outputChannel.clear();
					outputChannel.appendLine('Below tools are needed for the basic features of the Go extension.');
					missing.forEach((x) => outputChannel.appendLine(x.name));
				}
			};
			vscode.window
				.showInformationMessage(
					'Failed to find some of the Go analysis tools. Would you like to install them?',
					installItem,
					showItem
				)
				.then((selection) => {
					if (selection) {
						selection.command();
					} else {
						hideGoStatus();
					}
				});
		});
	}

	const usingSourceGraph = getToolFromToolPath(getLanguageServerToolPath()) === 'go-langserver';
	if (usingSourceGraph && goVersion.gt('1.10')) {
		const promptMsg =
			'The language server from Sourcegraph is no longer under active development and it does not support Go modules as well. Please install and use the language server from Google or disable the use of language servers altogether.';
		const disableLabel = 'Disable language server';
		const installLabel = 'Install';
		vscode.window.showInformationMessage(promptMsg, installLabel, disableLabel).then((selected) => {
			if (selected === installLabel) {
				installTools([getTool('gopls')], goVersion).then(() => {
					vscode.window.showInformationMessage(
						'Reload VS Code window to enable the use of Go language server'
					);
				});
			} else if (selected === disableLabel) {
				const goConfig = getGoConfig();
				const inspectLanguageServerSetting = goConfig.inspect('useLanguageServer');
				if (inspectLanguageServerSetting.globalValue === true) {
					goConfig.update('useLanguageServer', false, vscode.ConfigurationTarget.Global);
				} else if (inspectLanguageServerSetting.workspaceFolderValue === true) {
					goConfig.update('useLanguageServer', false, vscode.ConfigurationTarget.WorkspaceFolder);
				}
			}
		});
	}
}

function getMissingTools(goVersion: GoVersion): Promise<Tool[]> {
	const keys = getConfiguredTools(goVersion);
	return Promise.all<Tool>(
		keys.map(
			(tool) =>
				new Promise<Tool>((resolve, reject) => {
					const toolPath = getBinPath(tool.name);
					fs.exists(toolPath, (exists) => {
						resolve(exists ? null : tool);
					});
				})
		)
	).then((res) => {
		return res.filter((x) => x != null);
	});
}<|MERGE_RESOLUTION|>--- conflicted
+++ resolved
@@ -375,11 +375,7 @@
 
 export async function promptForUpdatingTool(toolName: string, newVersion?: SemVer) {
 	const tool = getTool(toolName);
-<<<<<<< HEAD
-	const toolVersion = {...tool, version: newVersion}; // ToolWithVersion
-=======
 	const toolVersion = { ...tool, version: newVersion }; // ToolWithVersion
->>>>>>> 46dfb5a8
 
 	// If user has declined to update, then don't prompt.
 	if (containsTool(declinedUpdates, tool)) {
